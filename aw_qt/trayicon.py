--- conflicted
+++ resolved
@@ -3,15 +3,19 @@
 import signal
 import os
 import subprocess
-<<<<<<< HEAD
 from collections import defaultdict
 from typing import Any, DefaultDict, List, Optional
-=======
 import webbrowser
->>>>>>> 20261da3
 
 from PyQt5 import QtCore
-from PyQt5.QtWidgets import QApplication, QSystemTrayIcon, QMessageBox, QMenu, QWidget, QPushButton
+from PyQt5.QtWidgets import (
+    QApplication,
+    QSystemTrayIcon,
+    QMessageBox,
+    QMenu,
+    QWidget,
+    QPushButton,
+)
 from PyQt5.QtGui import QIcon
 
 import aw_core
@@ -21,9 +25,6 @@
 logger = logging.getLogger(__name__)
 
 
-<<<<<<< HEAD
-def open_webui(root_url: str) -> None:
-=======
 def get_env():
     """
     Necessary for xdg-open to work properly when PyInstaller overrides LD_LIBRARY_PATH
@@ -31,8 +32,8 @@
     https://github.com/ActivityWatch/activitywatch/issues/208#issuecomment-417346407
     """
     env = dict(os.environ)  # make a copy of the environment
-    lp_key = 'LD_LIBRARY_PATH'  # for GNU/Linux and *BSD.
-    lp_orig = env.get(lp_key + '_ORIG')
+    lp_key = "LD_LIBRARY_PATH"  # for GNU/Linux and *BSD.
+    lp_orig = env.get(lp_key + "_ORIG")
     if lp_orig is not None:
         env[lp_key] = lp_orig  # restore the original, unmodified value
     else:
@@ -50,8 +51,7 @@
         webbrowser.open(url)
 
 
-def open_webui(root_url):
->>>>>>> 20261da3
+def open_webui(root_url: str) -> None:
     print("Opening dashboard")
     open_url(root_url)
 
@@ -61,20 +61,26 @@
     open_url(root_url + "/api")
 
 
-def open_dir(d: str)-> None:
+def open_dir(d: str) -> None:
     """From: http://stackoverflow.com/a/1795849/965332"""
-    if sys.platform == 'win32':
+    if sys.platform == "win32":
         os.startfile(d)
-    elif sys.platform == 'darwin':
-        subprocess.Popen(['open', d])
-    else:
-        subprocess.Popen(['xdg-open', d])
+    elif sys.platform == "darwin":
+        subprocess.Popen(["open", d])
+    else:
+        subprocess.Popen(["xdg-open", d])
 
 
 class TrayIcon(QSystemTrayIcon):
-    def __init__(self, manager: Manager, icon: QIcon, parent: Optional[QWidget]=None, testing: bool=False) -> None:
+    def __init__(
+        self,
+        manager: Manager,
+        icon: QIcon,
+        parent: Optional[QWidget] = None,
+        testing: bool = False,
+    ) -> None:
         QSystemTrayIcon.__init__(self, icon, parent)
-        self._parent = parent # QSystemTrayIcon also tries to save parent info but it screws up the type info
+        self._parent = parent  # QSystemTrayIcon also tries to save parent info but it screws up the type info
         self.setToolTip("ActivityWatch" + (" (testing)" if testing else ""))
 
         self.manager = manager
@@ -101,10 +107,14 @@
         self._build_modulemenu(modulesMenu)
 
         menu.addSeparator()
-        menu.addAction("Open log folder", lambda: open_dir(aw_core.dirs.get_log_dir(None)))
+        menu.addAction(
+            "Open log folder", lambda: open_dir(aw_core.dirs.get_log_dir(None))
+        )
         menu.addSeparator()
 
-        exitIcon = QIcon.fromTheme("application-exit", QIcon("media/application_exit.png"))
+        exitIcon = QIcon.fromTheme(
+            "application-exit", QIcon("media/application_exit.png")
+        )
         # This check is an attempted solution to: https://github.com/ActivityWatch/activitywatch/issues/62
         # Seems to be in agreement with: https://github.com/OtterBrowser/otter-browser/issues/1313
         #   "it seems that the bug is also triggered when creating a QIcon with an invalid path"
@@ -138,6 +148,7 @@
 
             # TODO: Do it in a better way, singleShot isn't pretty...
             QtCore.QTimer.singleShot(2000, rebuild_modules_menu)
+
         QtCore.QTimer.singleShot(2000, rebuild_modules_menu)
 
         def check_module_status() -> None:
@@ -149,6 +160,7 @@
 
             # TODO: Do it in a better way, singleShot isn't pretty...
             QtCore.QTimer.singleShot(2000, rebuild_modules_menu)
+
         QtCore.QTimer.singleShot(2000, check_module_status)
 
     def _build_modulemenu(self, moduleMenu: QMenu) -> None:
@@ -163,11 +175,15 @@
             ac.setChecked(module.is_alive())
 
         # Merged from branch dev/autodetect-modules, still kind of in progress with making this actually work
-        modules_by_location: DefaultDict[str, List[Module]] = defaultdict(lambda: list())
+        modules_by_location: DefaultDict[str, List[Module]] = defaultdict(
+            lambda: list()
+        )
         for module in sorted(self.manager.modules.values(), key=lambda m: m.name):
             modules_by_location[module.location].append(module)
 
-        for location, modules in sorted(modules_by_location.items(), key=lambda kv: kv[0]):
+        for location, modules in sorted(
+            modules_by_location.items(), key=lambda kv: kv[0]
+        ):
             header = moduleMenu.addAction(location)
             header.setEnabled(False)
 
@@ -192,24 +208,21 @@
 
     app = QApplication(sys.argv)
 
-<<<<<<< HEAD
-    # Ensure cleanup happens on SIGTERM and SIGINT (kill and ctrl+c etc)
-    # The 2 un-used variables are necessary
-    signal.signal(signal.SIGINT, lambda _, __: exit(manager))
-    signal.signal(signal.SIGTERM, lambda _, __: exit(manager))
-=======
     # Without this, Ctrl+C will have no effect
     signal.signal(signal.SIGINT, lambda *args: exit(manager))
     # Ensure cleanup happens on SIGTERM
     signal.signal(signal.SIGTERM, lambda *args: exit(manager))
->>>>>>> 20261da3
 
     timer = QtCore.QTimer()
     timer.start(100)  # You may change this if you wish.
     timer.timeout.connect(lambda: None)  # Let the interpreter run each 500 ms.
 
     if not QSystemTrayIcon.isSystemTrayAvailable():
-        QMessageBox.critical(None, "Systray", "I couldn't detect any system tray on this system. Either get one or run the ActivityWatch modules from the console.")
+        QMessageBox.critical(
+            None,
+            "Systray",
+            "I couldn't detect any system tray on this system. Either get one or run the ActivityWatch modules from the console.",
+        )
         sys.exit(1)
 
     widget = QWidget()
