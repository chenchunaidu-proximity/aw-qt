--- conflicted
+++ resolved
@@ -4,12 +4,8 @@
 from time import sleep
 import logging
 import subprocess
-<<<<<<< HEAD
+import shutil
 from typing import Optional, List, Dict, Set
-=======
-import shutil
-from typing import Optional, List, Dict
->>>>>>> 6db5435f
 
 import aw_core
 
@@ -22,21 +18,9 @@
 _search_paths = [_module_dir, _parent_dir]
 
 
-<<<<<<< HEAD
-    Returns it as a Popen cmd list.
-    """
-    curr_filepath = os.path.realpath(__file__)
-    curr_dir = os.path.dirname(curr_filepath)
-    program_dir = os.path.abspath(os.path.join(curr_dir, os.pardir))
-    search_paths = [curr_dir, program_dir, os.path.join(program_dir, name)]
-
-    exec_end = ".exe" if platform.system() == "Windows" else ""
-    exec_paths = [os.path.join(path, name + exec_end) for path in search_paths]
-=======
 def _locate_bundled_executable(name: str) -> Optional[str]:
     """Returns the path to the module executable if it exists in the bundle, else None."""
     _exec_paths = [os.path.join(path, name) for path in _search_paths]
->>>>>>> 6db5435f
 
     # Look for it in the installation path
     for exec_path in _exec_paths:
@@ -64,12 +48,6 @@
     elif _is_system_module(name):  # Check if it's in PATH
         return name
     else:
-<<<<<<< HEAD
-        # TODO: Actually check if it is in PATH
-        logger.debug("Trying to start {} using PATH (executable not found in: {})"
-                     .format(name, exec_paths))
-        return [name]
-=======
         logger.warning("Could not find module '{}' in installation directory or PATH".format(name))
         return None
 
@@ -102,7 +80,6 @@
 
     logger.info("Found system modules: {}".format(set(modules)))
     return modules
->>>>>>> 6db5435f
 
 
 class Module:
@@ -131,7 +108,6 @@
                 exec_cmd.append("--testing")
             # logger.debug("Running: {}".format(exec_cmd))
 
-<<<<<<< HEAD
         # Don't display a console window on Windows
         # See: https://github.com/ActivityWatch/activitywatch/issues/212
         startupinfo = None
@@ -146,16 +122,8 @@
         # There is a very good reason stdout and stderr is not PIPE here
         # See: https://github.com/ActivityWatch/aw-server/issues/27
         self._process = subprocess.Popen(exec_cmd, universal_newlines=True, startupinfo=startupinfo)
-=======
-            # There is a very good reason stdout and stderr is not PIPE here
-            # See: https://github.com/ActivityWatch/aw-server/issues/27
-            try:
-                self._process = subprocess.Popen(exec_cmd, universal_newlines=True)
-            except OSError as e:
-                logger.error("Couldn't start module with command {} ({})".format(exec_cmd, e))
->>>>>>> 6db5435f
-
-            self.started = True
+
+        self.started = True
 
     def stop(self) -> None:
         """
@@ -209,7 +177,6 @@
 
 class Manager:
     def __init__(self, testing: bool = False) -> None:
-<<<<<<< HEAD
         self.settings: AwQtSettings = AwQtSettings(testing)
         self.modules: Dict[str, Module] = {}
         self.autostart_modules: Set[str] = set(self.settings.autostart_modules)
@@ -219,10 +186,7 @@
                 self.modules[name] = Module(name, testing=testing)
             else:
                 logger.warning("Module '{}' not found but was in possible modules".format(name))
-=======
-        self.testing = testing
-        self.modules = {}  # type: Dict[str, Module]
-
+        # Is this actually a good way to do this? merged from dev/autodetect-modules
         self.discover_modules()
 
     def discover_modules(self):
@@ -234,7 +198,6 @@
         for m_name in found_modules:
             if m_name not in self.modules:
                 self.modules[m_name] = Module(m_name, testing=self.testing)
->>>>>>> 6db5435f
 
     def get_unexpected_stops(self):
         return list(filter(lambda x: x.started and not x.is_alive(), self.modules.values()))
